--- conflicted
+++ resolved
@@ -123,13 +123,11 @@
 #if LLVM_VERSION_MAJOR <= 9
       if (!sema.CheckConstexprFunctionBody(func, func->getBody())) {
         return true;
-<<<<<<< HEAD
-      }
-=======
-#elif LLVM_VERSION_MAJOR == 13
-      if(!sema.CheckConstexprFunctionDefinition(func, Sema::CheckConstexprKind::CheckValid))
-        return true;
->>>>>>> 6b6a5984
+      }
+#elif LLVM_VERSION_MAJOR >= 12
+      if (!sema.CheckConstexprFunctionDefinition(func, Sema::CheckConstexprKind::CheckValid)) {
+        return true;
+      }
 #endif
 
       if (!CheckConstexprParameterTypes(sema, func)) {
@@ -144,20 +142,12 @@
 
     // Mark function as constexpr, the next ast visitor will use this
     // information to find constexpr vardecls
-<<<<<<< HEAD
 #if LLVM_VERSION_MAJOR >= 12
     func->setConstexprKind(clang::ConstexprSpecKind::Constexpr);
 #else
-    func->setConstexprKind(CSK_unspecified);
-#endif
-=======
-#if LLVM_VERSION_MAJOR == 13
-    func->setConstexprKind(ConstexprSpecKind::Constexpr);
-#else
     func->setConstexprKind(CSK_constexpr);
 #endif
 
->>>>>>> 6b6a5984
     // Create diagnostic
     const auto FixIt = clang::FixItHint::CreateInsertion(loc, "constexpr ");
     const auto ID = DE.getCustomDiagID(clang::DiagnosticsEngine::Warning, "function can be constexpr");
@@ -217,7 +207,6 @@
         return true;
       }
 
-#if LLVM_VERSION_MAJOR != 13
       // Is init an integral constant expression
 #if LLVM_VERSION_MAJOR >= 12
       if (!var->hasICEInitializer(CI_.getASTContext())) {
@@ -226,11 +215,7 @@
       if (!var->checkInitIsICE()) {
 #endif
         return true;
-<<<<<<< HEAD
-      }
-=======
-#endif
->>>>>>> 6b6a5984
+      }
 
       // Does the init function use dependent values
       if (Init->isValueDependent()) {
@@ -242,13 +227,6 @@
         return true;
       }
 
-#if LLVM_VERSION_MAJOR == 13
-      if(!var->hasConstantInitialization())
-        return true;
-
-      if (!var->hasICEInitializer(CI_.getASTContext()))
-        return true;
-#else
       // Is init an ice
 #if LLVM_VERSION_MAJOR >= 12
       if (!var->hasConstantInitialization()) {
@@ -256,11 +234,7 @@
       if (!var->isInitICE()) {
 #endif
         return true;
-<<<<<<< HEAD
-      }
-=======
-#endif
->>>>>>> 6b6a5984
+      }
 
       // Create Diagnostic/FixIt
       const auto FixIt = clang::FixItHint::CreateInsertion(loc, "constexpr ");
@@ -349,18 +323,11 @@
   }
 };
 
-<<<<<<< HEAD
 int main(int argc, const char** argv) {
 
 #if LLVM_VERSION_MAJOR >= 13
   auto ExpectedParser =
     CommonOptionsParser::create(argc, argv, ConstexprCategory, llvm::cl::ZeroOrMore, "Clang-based refactoring tool for constexpr everything");
-=======
-int main(int argc, const char **argv) {
-
-#if LLVM_VERSION_MAJOR == 13
-  auto ExpectedParser = CommonOptionsParser::create(argc, argv, ConstexprCategory);
->>>>>>> 6b6a5984
   if (!ExpectedParser) {
     llvm::errs() << ExpectedParser.takeError();
     return 1;
@@ -370,13 +337,6 @@
   CommonOptionsParser OptionsParser(argc, argv, ConstexprCategory);
 #endif
 
-<<<<<<< HEAD
   ClangTool Tool(OptionsParser.getCompilations(), OptionsParser.getSourcePathList());
-=======
-#endif
-
-  ClangTool Tool(OptionsParser.getCompilations(),
-                 OptionsParser.getSourcePathList());
->>>>>>> 6b6a5984
   Tool.run(newFrontendActionFactory<FunctionDeclFrontendAction>().get());
 }